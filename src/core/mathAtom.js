/**
 *
 * See also the class {@linkcode MathAtom}
 * @module core/mathatom
 * @private
 */
import Mathstyle from './mathstyle.js';
import Context from './context.js';
import {METRICS as FONTMETRICS} from './fontMetrics.js';
import Span from './span.js';
import Delimiters from './delimiters.js';

const makeSpan = Span.makeSpan;
const makeOrd = Span.makeOrd;
const makeInner = Span.makeInner;
const makeHlist = Span.makeHlist;
const makeVlist = Span.makeVlist;
export const GREEK_REGEX = /\u0393|\u0394|\u0398|\u039b|\u039E|\u03A0|\u03A3|\u03a5|\u03a6|\u03a8|\u03a9|[\u03b1-\u03c9]|\u03d1|\u03d5|\u03d6|\u03f1|\u03f5/;

// TeX by default auto-italicize latin letters and lowercase greek letters
const AUTO_ITALIC_REGEX = /^([A-Za-z]|[\u03b1-\u03c9]|\u03d1|\u03d5|\u03d6|\u03f1|\u03f5)$/;

// A table of size -> font size for the different sizing functions
const SIZING_MULTIPLIER = {
    size1: 0.5,
    size2: 0.7,
    size3: 0.8,
    size4: 0.9,
    size5: 1.0,
    size6: 1.2,
    size7: 1.44,
    size8: 1.73,
    size9: 2.07,
    size10: 2.49,
};

/**
 * An atom is an object encapsulating an elementary mathematical unit,
 * independent of its graphical representation.
 *
 * It keeps track of the content, while the dimensions, position and style
 * are tracked by Span objects which are created by the `decompose()` functions.
 *
 * @param {string} mode
 * @param {string} type
 * @param {string|MathAtom[]} body
 * @param {Object.<string, any>} [style={}] A set of additional properties to append to
 * the atom
 * @return {MathAtom}
 * @property {string} mode `'display'`, `'command'`, etc...
 * @property {string} type - Type can be one of:
 * - `mord`: ordinary symbol, e.g. `x`, `\alpha`
 * - `textord`: ordinary characters
 * - `mop`: operators, including special functions, `\sin`, `\sum`, `\cap`.
 * - `mbin`: binary operator: `+`, `*`, etc...
 * - `mrel`: relational operator: `=`, `\ne`, etc...
 * - `mpunct`: punctuation: `,`, `:`, etc...
 * - `mopen`: opening fence: `(`, `\langle`, etc...
 * - `mclose`: closing fence: `)`, `\rangle`, etc...
 * - `minner`: special layout cases, overlap, `\left...\right`
 *
 * In addition to these basic types, which correspond to the TeX atom types,
 * some atoms represent more complex compounds, including:
 * - `space` and `spacing`: blank space between atoms
 * - `mathstyle`: to change the math style used: `display` or `text`.
 * The layout rules are different for each, the latter being more compact and
 * intended to be incorporated with surrounding non-math text.
 * - `root`: a group, which has no parent (only one per formula)
 * - `group`: a simple group of atoms, for example from a `{...}`
 * - `sizing`: set the size of the font used
 * - `rule`: draw a line, for the `\rule` command
 * - `line`: used by `\overline` and `\underline` commands
 * - `box`: a border drawn around an expression and change its background color
 * - `overlap`: display a symbol _over_ another
 * - `overunder`: displays an annotation above or below a symbol
 * - `array`: a group, which has children arranged in rows. Used
 * by environments such as `matrix`, `cases`, etc...
 * - `genfrac`: a generalized fraction: a numerator and denominator, separated
 * by an optional line, and surrounded by optional fences
 * - `surd`: a surd, aka root
 * - `leftright`: used by the `\left` and `\right` commands
 * - `delim`: some delimiter
 * - `sizeddelim`: a delimiter that can grow
 *
 * The following types are used by the editor:
 * - `command` indicate a command being entered. The text is displayed in
 * blue in the editor.
 * - `error`: indicate a command that is unknown, for example `\xyzy`. The text
 * is displayed with a wavy red underline in the editor.
 * - `placeholder`: indicate a temporary item. Placeholders are displayed
 * as a dashed square in the editor.
 * - `first`: a special, empty, atom put as the first atom in math lists in
 * order to be able to position the caret before the first element. Aside from
 * the caret, they display nothing.
 *
 * @property {string|MathAtom[]} body
 * @property {MathAtom[]} superscript
 * @property {MathAtom[]} subscript
 * @property {MathAtom[]} numer
 * @property {MathAtom[]} denom
 * 
 * @property {boolean} captureSelection if true, this atom does not let its
 * children be selected. Used by the `\enclose` annotations, for example.
 * 
 * @property {boolean} skipBoundary if true, when the caret reaches the
 * first position in this element's body, it automatically moves to the
 * outside of the element. Conversely, when the caret reaches the position
 * right after this element, it automatically moves to the last position
 * inside this element.
 * 
 * @class module:core/mathatom#MathAtom
 * @global
 * @private
 */
class MathAtom {
    /**
     * 
     * @param {string} mode 
     * @param {string} type 
     * @param {string|Array} body 
     * @param {object} style 
     */
    constructor(mode, type, body, style) {
        this.mode = mode;
        this.type = type;
        this.body = body;

        // Append all the properties in extras to this
        // This can override the mode, type and body
        this.applyStyle(style);
    }

    getStyle() {
        return {
            color: this.phantom ? 'transparent' : this.color,
            backgroundColor: this.phantom ? 'transparent' : this.backgroundColor,
            fontFamily: this.baseFontFamily || this.fontFamily || this.autoFontFamily,
            fontShape: this.fontShape,
            fontSeries: this.fontSeries,
            fontSize: this.fontSize,
            cssId: this.cssId,
            cssClass: this.cssClass
        }
    }

    applyStyle(style) {
        // Always apply the style, even if null. This will also set the 
        // autoFontFamily, which account for auto-italic. This code path
        // is used by \char.
        Object.assign(this, style);

        if (this.fontFamily === 'none') {
            this.fontFamily = '';
        }
        if (this.fontShape === 'auto') {
            this.fontShape = '';
        }
        if (this.fontSeries === 'auto') {
            this.fontSeries = '';
        }
        if (this.color === 'none') {
            this.color = '';
        }
        if (this.backgroundColor === 'none') {
            this.backgroundColor = '';
        }
        if (this.fontSize === 'auto') {
            this.fontSize = '';
        }

        if (this.fontSize) {
            this.maxFontSize = SIZING_MULTIPLIER[this.fontSize] ;
        }

        if (this.mode === 'math') {
            const symbol = typeof this.body === 'string' ? this.body : '';
            this.autoFontFamily = 'cmr';
            if (AUTO_ITALIC_REGEX.test(symbol)) {
                // Auto italicize alphabetic and lowercase greek symbols
                // in math mode (European style: American style would not
                // italicize greek letters, but it's TeX's default behavior)
                this.autoFontFamily = 'math';
            } else if (/\\imath|\\jmath|\\pounds/.test(symbol)) {
                // Some characters do not exist in the Math font,
                // use Main italic instead
                this.autoFontFamily = 'mainit';
            } else if (!GREEK_REGEX.test(symbol) && this.baseFontFamily === 'math') {
                this.autoFontFamily = 'cmr';
            }
        } else if (this.mode === 'text') {
            // A root can be in text mode (root created when creating a representation
            // of the selection, for copy/paste for example)
            if (this.type !== 'root') this.type = '';
            delete this.baseFontFamily;
            delete this.autoFontFamily;
        }
    }

    getInitialBaseElement() {
        let result = this;
        if (Array.isArray(this.body) && this.body.length > 0) {
            if (this.body[0].type !== 'first') {
                result = this.body[0].getInitialBaseElement();
            } else if (this.body[1]) {
                result = this.body[1].getInitialBaseElement();
            }
        }
        return result;
    }


    getFinalBaseElement() {
        if (Array.isArray(this.body) && this.body.length > 0) {
            return this.body[this.body.length - 1].getFinalBaseElement();
        }
        return this;
    }


    isCharacterBox() {
        const base = this.getInitialBaseElement();
        return /minner|mbin|mrel|mpunct|mopen|mclose|textord/.test(base.type);
    }


    forEach(cb) {
        cb(this);
        if (Array.isArray(this.body)) {
            for (const atom of this.body) if (atom) atom.forEach(cb);
        } else if (this.body && typeof this.body === 'object') {
            // Note: body can be null, for example 'first' or 'rule'
            // (and null is an object)
            cb(this.body);
        }
        if (this.superscript) {
            for (const atom of this.superscript) if (atom) atom.forEach(cb);
        }
        if (this.subscript) {
            for (const atom of this.subscript) if (atom) atom.forEach(cb);
        }
        if (this.overscript) {
            for (const atom of this.overscript) if (atom) atom.forEach(cb);
        }
        if (this.underscript) {
            for (const atom of this.underscript) if (atom) atom.forEach(cb);
        }
        if (this.numer) {
            for (const atom of this.numer) if (atom) atom.forEach(cb);
        }
        if (this.denom) {
            for (const atom of this.denom) if (atom) atom.forEach(cb);
        }
        if (this.index) {
            for (const atom of this.index) if (atom) atom.forEach(cb);
        }
        if (this.array) {
            for (const row of this.array) {
                for (const cell of row) {
                    for (const atom of cell) atom.forEach(cb);
                }
            }
        }
    }


    /**
     * Iterate over all the child atoms of this atom, this included,
     * and return an array of all the atoms for which the predicate callback
     * is true.
     *
     * @return {MathAtom[]}
     * @method MathAtom#filter
     */
    filter(cb) {
        let result = [];
        if (cb(this)) result.push(this);
        for (const relation of ['body', 'superscript', 'subscript',
            'overscript', 'underscript',
            'numer', 'denom', 'index']) {
            if (Array.isArray(this[relation])) {
                for (const atom of this[relation]) {
                    if (atom) result = result.concat(atom.filter(cb));
                }
            }
        }
        if (Array.isArray(this.array)) {
            for (const row of this.array) {
                for (const cell of row) {
                    if (cell) result = result.concat(cell.filter(cb));
                }
            }
        }
        return result;
    }


    decomposeGroup(context) {
        // The scope of the context is this group, so clone it
        // so that any changes to it will be discarded when finished
        // with this group.
        // Note that the mathstyle property is optional and could be undefined
        // If that's the case, clone() returns a clone of the
        // context with the same mathstyle.
        const localContext = context.clone({mathstyle: this.mathstyle});
        const span = makeOrd(decompose(localContext, this.body));
        if (this.cssId) span.cssId = this.cssId;
        span.applyStyle({
            backgroundColor: this.backgroundColor, 
            cssClass: this.cssClass
        });
        return span;
    }


    decomposeArray(context) {
        // See http://tug.ctan.org/macros/latex/base/ltfsstrc.dtx
        // and http://tug.ctan.org/macros/latex/base/lttab.dtx
        let colFormat = this.colFormat;
        if (colFormat && colFormat.length === 0) {
            colFormat = [{ align: 'l' }];
        }
        if (!colFormat) {
            colFormat = [{ align: 'l' }, { align: 'l' }, { align: 'l' },
            { align: 'l' }, { align: 'l' }, { align: 'l' }, { align: 'l' }, { align: 'l' },
            { align: 'l' }, { align: 'l' }];
        }
        // Fold the array so that there are no more columns of content than
        // there are columns prescribed by the column format.
        const array = [];
        let colMax = 0; // Maximum number of columns of content
        for (const colSpec of colFormat) {
            if (colSpec.align) colMax++;
        }
        for (const row of this.array) {
            let colIndex = 0;
            while (colIndex < row.length) {
                const newRow = [];
                const lastCol = Math.min(row.length, colIndex + colMax);
                while (colIndex < lastCol) {
                    newRow.push(row[colIndex++]);
                }
                array.push(newRow);
            }
        }
        // If the last row is empty, ignore it.
        if (array[array.length - 1].length === 1 &&
            array[array.length - 1][0].length === 0) {
            array.pop();
        }
        const mathstyle = Mathstyle.toMathstyle(this.mathstyle) ||
            context.mathstyle;
        // Row spacing
        // Default \arraystretch from lttab.dtx
        const arraystretch = this.arraystretch || 1;
        const arrayskip = arraystretch * FONTMETRICS.baselineskip;
        const arstrutHeight = 0.7 * arrayskip;
        const arstrutDepth = 0.3 * arrayskip; // \@arstrutbox in lttab.dtx
        let totalHeight = 0;
        let nc = 0;
        const body = [];
        const nr = array.length;
        for (let r = 0; r < nr; ++r) {
            const inrow = array[r];
            nc = Math.max(nc, inrow.length);
            let height = arstrutHeight; // \@array adds an \@arstrut
            let depth = arstrutDepth; // to each row (via the template)
            const outrow = [];
            for (let c = 0; c < inrow.length; ++c) {
                const localContext = context.clone({mathstyle: this.mathstyle});
                const cell = decompose(localContext, inrow[c]) || [];
                const elt = [makeOrd(null)].concat(cell);
                depth = Math.max(depth, Span.depth(elt));
                height = Math.max(height, Span.height(elt));
                outrow.push(elt);
            }
            let jot = r === nr - 1 ? 0 : (this.jot || 0);
            if (this.rowGaps && this.rowGaps[r]) {
                jot = this.rowGaps[r];
                if (jot > 0) { // \@argarraycr
                    jot += arstrutDepth;
                    if (depth < jot) {
                        depth = jot; // \@xargarraycr
                    }
                    jot = 0;
                }
            }
            outrow.height = height;
            outrow.depth = depth;
            totalHeight += height;
            outrow.pos = totalHeight;
            totalHeight += depth + jot; // \@yargarraycr
            body.push(outrow);
        }
        const offset = totalHeight / 2 + mathstyle.metrics.axisHeight;
        const contentCols = [];
        for (let colIndex = 0; colIndex < nc; colIndex++) {
            const col = [];
            for (const row of body) {
                const elem = row[colIndex];
                if (!elem) {
                    continue;
                }
                elem.depth = row.depth;
                elem.height = row.height;

                col.push(elem);
                col.push(row.pos - offset);
            }
            if (col.length > 0) {
                contentCols.push(makeVlist(context, col, 'individualShift'));
            }
        }
        // Iterate over each column description.
        // Each `colDesc` will indicate whether to insert a gap, a rule or
        // a column from 'contentCols'
        const cols = [];
        let prevColContent = false;
        let prevColRule = false;
        let currentContentCol = 0;
        let firstColumn = !this.lFence;
        for (const colDesc of colFormat) {
            if (colDesc.align && currentContentCol >= contentCols.length) {
                break;
            } else if (colDesc.align && currentContentCol < contentCols.length) {
                // If an alignment is specified, insert a column of content
                if (prevColContent) {
                    // If no gap was provided, insert a default gap between
                    // consecutive columns of content
                    cols.push(makeColGap(2 * FONTMETRICS.arraycolsep));
                } else if (prevColRule || firstColumn) {
                    // If the previous column was a rule or this is the first column
                    // add a smaller gap
                    cols.push(makeColGap(FONTMETRICS.arraycolsep));
                }
                cols.push(makeSpan(contentCols[currentContentCol], 'col-align-' + colDesc.align));
                currentContentCol++;
                prevColContent = true;
                prevColRule = false;
                firstColumn = false;
            } else if (typeof colDesc.gap !== 'undefined') {
                // Something to insert in between columns of content
                if (typeof colDesc.gap === 'number') {
                    // It's a number, indicating how much space, in em,
                    // to leave in between columns
                    cols.push(makeColGap(colDesc.gap));
                } else {
                    // It's a mathlist
                    // Create a column made up of the mathlist
                    // as many times as there are rows.
                    cols.push(makeColOfRepeatingElements(context, body, offset, colDesc.gap));
                }
                prevColContent = false;
                prevColRule = false;
                firstColumn = false;
            } else if (colDesc.rule) {
                // It's a rule.
                const separator = makeSpan(null, 'vertical-separator');
                separator.setStyle('height', totalHeight, 'em');
                // result.setTop((1 - context.mathstyle.sizeMultiplier) *
                //     context.mathstyle.metrics.axisHeight);
                separator.setStyle('margin-top', 3 * context.mathstyle.metrics.axisHeight - offset, 'em');
                separator.setStyle('vertical-align', 'top');
                // separator.setStyle('display', 'inline-block');
                let gap = 0;
                if (prevColRule) {
                    gap = FONTMETRICS.doubleRuleSep - FONTMETRICS.arrayrulewidth;
                } else if (prevColContent) {
                    gap = FONTMETRICS.arraycolsep - FONTMETRICS.arrayrulewidth;
                }
                separator.setLeft(gap, 'em');
                cols.push(separator);
                prevColContent = false;
                prevColRule = true;
                firstColumn = false;
            }
        }
        if (prevColContent && !this.rFence) {
            // If the last column was content, add a small gap
            cols.push(makeColGap(FONTMETRICS.arraycolsep));
        }
        if ((!this.lFence || this.lFence === '.') &&
            (!this.rFence || this.rFence === '.')) {
            // There are no delimiters around the array, just return what
            // we've built so far.
            return makeOrd(cols, 'mtable');
        }
        // There is at least one delimiter. Wrap the core of the array with
        // appropriate left and right delimiters
        // const inner = makeSpan(makeSpan(cols, 'mtable'), 'mord');
        const inner = makeSpan(cols, 'mtable');
        const innerHeight = Span.height(inner);
        const innerDepth = Span.depth(inner);
        return makeOrd([
            this.bind(context, Delimiters.makeLeftRightDelim('mopen', this.lFence, innerHeight, innerDepth, context)),
            inner,
            this.bind(context, Delimiters.makeLeftRightDelim('mclose', this.rFence, innerHeight, innerDepth, context))
        ]);
    }


    /**
     * Gengrac -- Generalized fraction
     *
     * Decompose fractions, binomials, and in general anything made
     * of two expressions on top of each other, optionally separated by a bar,
     * and optionally surrounded by fences (parentheses, brackets, etc...)
     *
     * Depending on the type of fraction the mathstyle is either
     * display math or inline math (which is indicated by 'textstyle'). This value can
     * also be set to 'auto', which indicates it should use the current mathstyle
     *
     * @method MathAtom#decomposeGenfrac
     */
    decomposeGenfrac(context) {
        const mathstyle = this.mathstyle === 'auto' ?
            context.mathstyle : Mathstyle.toMathstyle(this.mathstyle);
        const newContext = context.clone({mathstyle: mathstyle});
        let numer = [];
        if (this.numerPrefix) {
            numer.push(makeOrd(this.numerPrefix));
        }
        const numeratorStyle = this.continuousFraction ?
            mathstyle : mathstyle.fracNum();
        numer = numer.concat(decompose(newContext.clone({mathstyle: numeratorStyle}), this.numer));
        const numerReset = makeHlist(numer, context.mathstyle.adjustTo(numeratorStyle));
        let denom = [];
        if (this.denomPrefix) {
            denom.push(makeOrd(this.denomPrefix));
        }
        const denominatorStyle = this.continuousFraction ?
            mathstyle : mathstyle.fracDen();
        denom = denom.concat(decompose(newContext.clone({mathstyle: denominatorStyle}), this.denom));
        const denomReset = makeHlist(denom, context.mathstyle.adjustTo(denominatorStyle));
        const ruleWidth = !this.hasBarLine ? 0 : FONTMETRICS.defaultRuleThickness / mathstyle.sizeMultiplier;
        // Rule 15b from Appendix G
        let numShift;
        let clearance;
        let denomShift;
        if (mathstyle.size === Mathstyle.DISPLAY.size) {
            numShift = mathstyle.metrics.num1;
            if (ruleWidth > 0) {
                clearance = 3 * ruleWidth;
            } else {
                clearance = 7 * FONTMETRICS.defaultRuleThickness;
            }
            denomShift = mathstyle.metrics.denom1;
        } else {
            if (ruleWidth > 0) {
                numShift = mathstyle.metrics.num2;
                clearance = ruleWidth;
            } else {
                numShift = mathstyle.metrics.num3;
                clearance = 3 * FONTMETRICS.defaultRuleThickness;
            }
            denomShift = mathstyle.metrics.denom2;
        }
        const numerDepth = numerReset ? numerReset.depth : 0;
        const denomHeight = denomReset ? denomReset.height : 0;
        let frac;
        if (ruleWidth === 0) {
            // Rule 15c from Appendix G
            // No bar line between numerator and denominator
            const candidateClearance = (numShift - numerDepth) - (denomHeight - denomShift);
            if (candidateClearance < clearance) {
                numShift += 0.5 * (clearance - candidateClearance);
                denomShift += 0.5 * (clearance - candidateClearance);
            }
            frac = makeVlist(newContext, [numerReset, -numShift, denomReset, denomShift], 'individualShift');
        } else {
            // Rule 15d from Appendix G
            // There is a bar line between the numerator and the denominator
            const axisHeight = mathstyle.metrics.axisHeight;
            if ((numShift - numerDepth) - (axisHeight + 0.5 * ruleWidth) <
                clearance) {
                numShift +=
                    clearance - ((numShift - numerDepth) -
                        (axisHeight + 0.5 * ruleWidth));
            }
            if ((axisHeight - 0.5 * ruleWidth) - (denomHeight - denomShift) <
                clearance) {
                denomShift +=
                    clearance - ((axisHeight - 0.5 * ruleWidth) -
                        (denomHeight - denomShift));
            }
            const mid = makeSpan(null,
            /* newContext.mathstyle.adjustTo(Mathstyle.TEXT) + */ ' frac-line');
            mid.applyStyle(this.getStyle());
            // @todo: do we really need to reset the size?
            // Manually set the height of the line because its height is
            // created in CSS
            mid.height = ruleWidth;
            const elements = [];
            if (numerReset) {
                elements.push(numerReset);
                elements.push(-numShift);
            }
            elements.push(mid);
            elements.push(ruleWidth / 2 - axisHeight);
            if (denomReset) {
                elements.push(denomReset);
                elements.push(denomShift);
            }
            frac = makeVlist(newContext, elements, 'individualShift');
        }
        // Add a 'mfrac' class to provide proper context for
        // other css selectors (such as 'frac-line')
        frac.classes += ' mfrac';
        // Since we manually change the style sometimes (with \dfrac or \tfrac),
        // account for the possible size change here.
        frac.height *= mathstyle.sizeMultiplier / context.mathstyle.sizeMultiplier;
        frac.depth *= mathstyle.sizeMultiplier / context.mathstyle.sizeMultiplier;
        // if (!this.leftDelim && !this.rightDelim) {
        //     return makeOrd(frac,
        //         context.parentMathstyle.adjustTo(mathstyle) +
        //         ((context.parentSize !== context.size) ?
        //             (' sizing reset-' + context.parentSize + ' ' + context.size) : ''));
        // }
        // Rule 15e of Appendix G
        const delimSize = mathstyle.size === Mathstyle.DISPLAY.size ?
            mathstyle.metrics.delim1 :
            mathstyle.metrics.delim2;
        // Optional delimiters
        const leftDelim = Delimiters.makeCustomSizedDelim('mopen', 
            this.leftDelim, 
            delimSize, 
            true, 
            context.clone({mathstyle: mathstyle})
        );
        const rightDelim = Delimiters.makeCustomSizedDelim('mclose', 
            this.rightDelim, 
            delimSize, 
            true, 
            context.clone({mathstyle: mathstyle})
        );
        leftDelim.applyStyle(this.getStyle());
        rightDelim.applyStyle(this.getStyle());

        const result = makeOrd([leftDelim, frac, rightDelim], ((context.parentSize !== context.size) ?
            ('sizing reset-' + context.parentSize + ' ' + context.size) : ''));
        return result;
    }


    /**
      *  \left....\right
      *
      * Note that we can encounter malformed \left...\right, for example
      * a \left without a matching \right or vice versa. In that case, the
      * leftDelim (resp. rightDelim) will be undefined. We still need to handle
      * those cases.
      *
     * @method MathAtom#decomposeLeftright
      */
    decomposeLeftright(context) {
        if (!this.body) {
            // No body, only a delimiter
            if (this.leftDelim) {
                return new MathAtom('math', 'mopen', this.leftDelim).decompose(context);
            }
            if (this.rightDelim) {
                return new MathAtom('math', 'mclose', this.rightDelim).decompose(context);
            }
            return null;
        }
        // The scope of the context is this group, so make a copy of it
        // so that any changes to it will be discarded when finished
        // with this group.
        const localContext = context.clone();
        const inner = decompose(localContext, this.body);
        const mathstyle = localContext.mathstyle;
        let innerHeight = 0;
        let innerDepth = 0;
        let result = [];
        // Calculate its height and depth
        // The size of delimiters is the same, regardless of what mathstyle we are
        // in. Thus, to correctly calculate the size of delimiter we need around
        // a group, we scale down the inner size based on the size.
        innerHeight = Span.height(inner) * mathstyle.sizeMultiplier;
        innerDepth = Span.depth(inner) * mathstyle.sizeMultiplier;
        // Add the left delimiter to the beginning of the expression
        if (this.leftDelim) {
            result.push(Delimiters.makeLeftRightDelim(
                'mopen', 
                this.leftDelim, 
                innerHeight, innerDepth, 
                localContext
            ));
            result[result.length - 1].applyStyle(this.getStyle());
        }
        if (inner) {
            // Replace the delim (\middle) spans with proper ones now that we know
            // the height/depth
            for (let i = 0; i < inner.length; i++) {
                if (inner[i].delim) {
                    const savedCaret = inner[i].caret;
                    const savedSelected = /ML__selected/.test(inner[i].classes);
                    inner[i] = Delimiters.makeLeftRightDelim('minner', inner[i].delim, innerHeight, innerDepth, localContext);
                    inner[i].caret = savedCaret;
                    inner[i].selected(savedSelected);
                }
            }
            result = result.concat(inner);
        }
        // Add the right delimiter to the end of the expression.
        if (this.rightDelim) {
            let delim = this.rightDelim;
            let classes;
            if (delim === '?') {
                // Use a placeholder delimiter matching the open delimiter
                delim = {
                '(': ')', '\\{': '\\}', '\\[': '\\]', '\\lbrace': '\\rbrace',
                    '\\langle': '\\rangle', '\\lfloor': '\\rfloor', '\\lceil': '\\rceil',
                    '\\vert': '\\vert', '\\lvert': '\\rvert', '\\Vert': '\\Vert',
                    '\\lVert': '\\rVert', '\\lbrack': '\\rbrack',
                    '\\ulcorner': '\\urcorner', '\\llcorner': '\\lrcorner',
                    '\\lgroup': '\\rgroup', '\\lmoustache': '\\rmoustache'
                }[this.leftDelim];
                delim = delim || this.leftDelim;
<<<<<<< HEAD
                classes = 'ML__smart-fence__close'
=======
                classes = 'ML__smart-fence__close';
>>>>>>> 5e863398
            }
            result.push(Delimiters.makeLeftRightDelim('mclose', 
                delim, 
                innerHeight, innerDepth, 
<<<<<<< HEAD
                localContext, 
=======
                localContext,
>>>>>>> 5e863398
                classes
            ));
            result[result.length - 1].applyStyle(this.getStyle());
        }
        // If the `inner` flag is set, return the `inner` element (that's the
        // behavior for the regular `\left...\right`
        if (this.inner) return makeInner(result, mathstyle.cls());
        // Otherwise, include a `\mathopen{}...\mathclose{}`. That's the
        // behavior for `\mleft...\mright`, which allows for tighter spacing
        // for example in `\sin\mleft(x\mright)`
        return result;
    }


    decomposeSurd(context) {
        // See the TeXbook pg. 443, Rule 11.
        // http://www.ctex.org/documents/shredder/src/texbook.pdf
        const mathstyle = context.mathstyle;
        // First, we do the same steps as in overline to build the inner group
        // and line
        const inner = decompose(context.cramp(), this.body);
        const ruleWidth = FONTMETRICS.defaultRuleThickness /
            mathstyle.sizeMultiplier;
        let phi = ruleWidth;
        if (mathstyle.id < Mathstyle.TEXT.id) {
            phi = mathstyle.metrics.xHeight;
        }
        // Calculate the clearance between the body and line
        let lineClearance = ruleWidth + phi / 4;
        const innerTotalHeight = Math.max(2 * phi, (Span.height(inner) + Span.depth(inner)) * mathstyle.sizeMultiplier);
        const minDelimiterHeight = innerTotalHeight + (lineClearance + ruleWidth);

        // Create a \surd delimiter of the required minimum size
        const delim = makeSpan(Delimiters.makeCustomSizedDelim('', '\\surd', minDelimiterHeight, false, context), 'sqrt-sign');
        delim.applyStyle(this.getStyle());

        const delimDepth = (delim.height + delim.depth) - ruleWidth;

        // Adjust the clearance based on the delimiter size
        if (delimDepth > Span.height(inner) + Span.depth(inner) + lineClearance) {
            lineClearance =
                (lineClearance + delimDepth - (Span.height(inner) + Span.depth(inner))) / 2;
        }

        // Shift the delimiter so that its top lines up with the top of the line
        delim.setTop((delim.height - Span.height(inner)) -
            (lineClearance + ruleWidth));
        const line = makeSpan(null, context.mathstyle.adjustTo(Mathstyle.TEXT) + ' sqrt-line');
        line.applyStyle(this.getStyle());
        line.height = ruleWidth;

        const body = makeVlist(context, [inner, lineClearance, line, ruleWidth]);

        if (!this.index) {
            return makeOrd([delim, body], 'sqrt');
        }

        // Handle the optional root index
        // The index is always in scriptscript style
        const newcontext = context.clone({mathstyle: Mathstyle.SCRIPTSCRIPT});
        const root = makeSpan(decompose(newcontext, this.index), mathstyle.adjustTo(Mathstyle.SCRIPTSCRIPT));
        // Figure out the height and depth of the inner part
        const innerRootHeight = Math.max(delim.height, body.height);
        const innerRootDepth = Math.max(delim.depth, body.depth);
        // The amount the index is shifted by. This is taken from the TeX
        // source, in the definition of `\r@@t`.
        const toShift = 0.6 * (innerRootHeight - innerRootDepth);
        // Build a VList with the superscript shifted up correctly
        const rootVlist = makeVlist(context, [root], 'shift', -toShift);
        // Add a class surrounding it so we can add on the appropriate
        // kerning
        return makeOrd([makeSpan(rootVlist, 'root'), delim, body], 'sqrt');
    }


    decomposeAccent(context) {
        // Accents are handled in the TeXbook pg. 443, rule 12.
        const mathstyle = context.mathstyle;
        // Build the base atom
        let base = decompose(context.cramp(), this.body);
        if (this.superscript || this.subscript) {
            // If there is a supsub attached to the accent
            // apply it to the base.
            // Note this does not give the same result as TeX when there
            // are stacked accents, e.g. \vec{\breve{\hat{\acute{...}}}}^2
            base = this.attachSupsub(context, makeOrd(base), 'mord');
        }
        // Calculate the skew of the accent. This is based on the line "If the
        // nucleus is not a single character, let s = 0; otherwise set s to the
        // kern amount for the nucleus followed by the \skewchar of its font."
        // Note that our skew metrics are just the kern between each character
        // and the skewchar.
        let skew = 0;
        if (Array.isArray(this.body) && this.body.length === 1 && this.body[0].isCharacterBox()) {
            skew = Span.skew(base);
        }
        // calculate the amount of space between the body and the accent
        const clearance = Math.min(Span.height(base), mathstyle.metrics.xHeight);
        // Build the accent
        const accent = Span.makeSymbol('Main-Regular', this.accent, 'math');
        // Remove the italic correction of the accent, because it only serves to
        // shift the accent over to a place we don't want.
        accent.italic = 0;
        // The \vec character that the fonts use is a combining character, and
        // thus shows up much too far to the left. To account for this, we add a
        // specific class which shifts the accent over to where we want it.
        const vecClass = this.accent === '\u20d7' ? ' accent-vec' : '';
        let accentBody = makeSpan(makeSpan(accent), 'accent-body' + vecClass);
        accentBody = makeVlist(context, [base, -clearance, accentBody]);
        // Shift the accent over by the skew. Note we shift by twice the skew
        // because we are centering the accent, so by adding 2*skew to the left,
        // we shift it to the right by 1*skew.
        accentBody.children[1].setLeft(2 * skew);
        return makeOrd(accentBody, 'accent');
    }


    /**
     * \overline and \underline
     *
     * @method MathAtom#decomposeLine
     */
    decomposeLine(context) {
        const mathstyle = context.mathstyle;
        // TeXBook:443. Rule 9 and 10
        const inner = decompose(context.cramp(), this.body);
        const ruleWidth = FONTMETRICS.defaultRuleThickness /
            mathstyle.sizeMultiplier;
        const line = makeSpan(null, context.mathstyle.adjustTo(Mathstyle.TEXT) +
            ' ' + this.position + '-line');
        line.height = ruleWidth;
        line.maxFontSize = 1.0;
        let vlist;
        if (this.position === 'overline') {
            vlist = makeVlist(context, [inner, 3 * ruleWidth, line, ruleWidth]);
        } else {
            const innerSpan = makeSpan(inner);
            vlist = makeVlist(context, [ruleWidth, line, 3 * ruleWidth, innerSpan], 'top', Span.height(innerSpan));
        }
        return makeOrd(vlist, this.position);
    }


    decomposeOverunder(context) {
        const base = decompose(context, this.body);
        const annotationStyle = context.clone({mathstyle: 'scriptstyle'});
        const above = this.overscript ? makeSpan(decompose(annotationStyle, this.overscript), context.mathstyle.adjustTo(annotationStyle.mathstyle)) : null;
        const below = this.underscript ? makeSpan(decompose(annotationStyle, this.underscript), context.mathstyle.adjustTo(annotationStyle.mathstyle)) : null;
        return makeStack(context, base, 0, 0, above, below, this.mathtype || 'mrel');
    }


    decomposeOverlap(context) {
        const inner = makeSpan(decompose(context, this.body), 'inner');
        return makeOrd([inner, makeSpan(null, 'fix')], (this.align === 'left' ? 'llap' : 'rlap'));
    }


    /**
     * \rule
     * @memberof MathAtom
     * @instance
     */
    decomposeRule(context) {
        const mathstyle = context.mathstyle;
        const result = makeOrd('', 'rule');
        let shift = this.shift && !isNaN(this.shift) ? this.shift : 0;
        shift = shift / mathstyle.sizeMultiplier;
        const width = (this.width) / mathstyle.sizeMultiplier;
        const height = (this.height) / mathstyle.sizeMultiplier;
        result.setStyle('border-right-width', width, 'em');
        result.setStyle('border-top-width', height, 'em');
        result.setStyle('margin-top', -(height - shift), 'em');
        result.setStyle('border-color', context.color);
        result.width = width;
        result.height = height + shift;
        result.depth = -shift;
        return result;
    }


    decomposeOp(context) {
        // Operators are handled in the TeXbook pg. 443-444, rule 13(a).
        const mathstyle = context.mathstyle;
        let large = false;
        if (mathstyle.size === Mathstyle.DISPLAY.size &&
            typeof this.body === 'string' && this.body !== '\\smallint') {
            // Most symbol operators get larger in displaystyle (rule 13)
            large = true;
        }
        let base;
        let baseShift = 0;
        let slant = 0;
        if (this.symbol) {
            // If this is a symbol, create the symbol.
            const fontName = large ? 'Size2-Regular' : 'Size1-Regular';
            base = Span.makeSymbol(fontName, this.body, 'op-symbol ' + (large ? 'large-op' : 'small-op'));
            base.type = 'mop';
            // Shift the symbol so its center lies on the axis (rule 13). It
            // appears that our fonts have the centers of the symbols already
            // almost on the axis, so these numbers are very small. Note we
            // don't actually apply this here, but instead it is used either in
            // the vlist creation or separately when there are no limits.
            baseShift = (base.height - base.depth) / 2 -
                mathstyle.metrics.axisHeight * mathstyle.sizeMultiplier;
            // The slant of the symbol is just its italic correction.
            slant = base.italic;
            // Bind the generated span and this atom so the atom can be retrieved
            // from the span later.
            this.bind(context, base);
        } else if (Array.isArray(this.body)) {
            // If this is a list, decompose that list.
            base = Span.makeOp(decompose(context, this.body));
            // Bind the generated span and this atom so the atom can be retrieved
            // from the span later.
            this.bind(context, base);
        } else {
            // Otherwise, this is a text operator. Build the text from the
            // operator's name.
            console.assert(this.type === 'mop');
            base = this.makeSpan(context, this.body);
        }
        if (this.superscript || this.subscript) {
            const limits = this.limits || 'auto';
            if (this.alwaysHandleSupSub ||
                limits === 'limits' ||
                (limits === 'auto' && mathstyle.size === Mathstyle.DISPLAY.size)) {
                return this.attachLimits(context, base, baseShift, slant);
            }
            return this.attachSupsub(context, base, 'mop');
        }
        if (this.symbol) base.setTop(baseShift);
        return base;
    }



    decomposeBox(context) {
        // Base is the main content "inside" the box
        const base = makeOrd(decompose(context, this.body));

        // This span will represent the box (background and border)
        // It's positioned to overlap the base
        const box = makeSpan();
        box.setStyle('position', 'absolute');

        // The padding extends outside of the base
        const padding = typeof this.padding === 'number' ? this.padding : FONTMETRICS.fboxsep;

        box.setStyle('height', base.height + base.depth + 2 * padding, 'em');
        if (padding !== 0) {
            box.setStyle('width', 'calc(100% + ' + (2 * padding) + 'em)');
        } else {
            box.setStyle('width', '100%');
        }

        box.setStyle('top', -padding, 'em');
        box.setStyle('left', -padding, 'em');
        box.setStyle('z-index', '-1');  // Ensure the box is *behind* the base

        if (this.backgroundcolor) box.setStyle('background-color', this.backgroundcolor);
        if (this.framecolor) box.setStyle('border', FONTMETRICS.fboxrule + 'em solid ' + this.framecolor);
        if (this.border) box.setStyle('border', this.border);

        base.setStyle('display', 'inline-block');
        base.setStyle('height', base.height + base.depth, 'em');
        base.setStyle('vertical-align', -base.depth + padding, 'em');

        // The result is a span that encloses the box and the base
        const result = makeSpan([box, base]);
        // Set its position as relative so that the box can be absolute positioned
        // over the base
        result.setStyle('position', 'relative');
        result.setStyle('vertical-align', -padding + base.depth, 'em');

        // The padding adds to the width and height of the pod
        result.height = base.height + padding;
        result.depth = base.depth + padding;
        result.setLeft(padding);
        result.setRight(padding);

         return result;
    }


    decomposeEnclose(context) {
        const base = makeOrd(decompose(context, this.body));
        const result = base;
        // Account for the padding
        const padding = this.padding === 'auto' ? .2 : this.padding; // em
        result.setStyle('padding', padding, 'em');
        result.setStyle('display', 'inline-block');
        result.setStyle('height', result.height + result.depth, 'em');
        result.setStyle('left', -padding, 'em');
        if (this.backgroundcolor && this.backgroundcolor !== 'transparent') {
            result.setStyle('background-color', this.backgroundcolor);
        }
        let svg = '';
        if (this.notation.box) result.setStyle('border', this.borderStyle);
        if (this.notation.actuarial) {
            result.setStyle('border-top', this.borderStyle);
            result.setStyle('border-right', this.borderStyle);
        }
        if (this.notation.madruwb) {
            result.setStyle('border-bottom', this.borderStyle);
            result.setStyle('border-right', this.borderStyle);
        }
        if (this.notation.roundedbox) {
            result.setStyle('border-radius', (Span.height(result) + Span.depth(result)) / 2, 'em');
            result.setStyle('border', this.borderStyle);
        }
        if (this.notation.circle) {
            result.setStyle('border-radius', '50%');
            result.setStyle('border', this.borderStyle);
        }
        if (this.notation.top) result.setStyle('border-top', this.borderStyle);
        if (this.notation.left) result.setStyle('border-left', this.borderStyle);
        if (this.notation.right) result.setStyle('border-right', this.borderStyle);
        if (this.notation.bottom) result.setStyle('border-bottom', this.borderStyle);
        if (this.notation.horizontalstrike) {
            svg += '<line x1="3%"  y1="50%" x2="97%" y2="50%"';
            svg += ` stroke-width="${this.strokeWidth}" stroke="${this.strokeColor}"`;
            svg += ' stroke-linecap="round"';
            if (this.svgStrokeStyle) {
                svg += ` stroke-dasharray="${this.svgStrokeStyle}"`;
            }
            svg += '/>';
        }
        if (this.notation.verticalstrike) {
            svg += '<line x1="50%"  y1="3%" x2="50%" y2="97%"';
            svg += ` stroke-width="${this.strokeWidth}" stroke="${this.strokeColor}"`;
            svg += ' stroke-linecap="round"';
            if (this.svgStrokeStyle) {
                svg += ` stroke-dasharray="${this.svgStrokeStyle}"`;
            }
            svg += '/>';
        }
        if (this.notation.updiagonalstrike) {
            svg += '<line x1="3%"  y1="97%" x2="97%" y2="3%"';
            svg += ` stroke-width="${this.strokeWidth}" stroke="${this.strokeColor}"`;
            svg += ' stroke-linecap="round"';
            if (this.svgStrokeStyle) {
                svg += ` stroke-dasharray="${this.svgStrokeStyle}"`;
            }
            svg += '/>';
        }
        if (this.notation.downdiagonalstrike) {
            svg += '<line x1="3%"  y1="3%" x2="97%" y2="97%"';
            svg += ` stroke-width="${this.strokeWidth}" stroke="${this.strokeColor}"`;
            svg += ' stroke-linecap="round"';
            if (this.svgStrokeStyle) {
                svg += ` stroke-dasharray="${this.svgStrokeStyle}"`;
            }
            svg += '/>';
        }
        // if (this.notation.updiagonalarrow) {
        //     const t = 1;
        //     const length = Math.sqrt(w * w + h * h);
        //     const f = 1 / length / 0.075 * t;
        //     const wf = w * f;
        //     const hf = h * f;
        //     const x = w - t / 2;
        //     let y = t / 2;
        //     if (y + hf - .4 * wf < 0 ) y = 0.4 * wf - hf;
        //     svg += '<line ';
        //     svg += `x1="1" y1="${h - 1}px" x2="${x - .7 * wf}px" y2="${y + .7 * hf}px"`;
        //     svg += ` stroke-width="${this.strokeWidth}" stroke="${this.strokeColor}"`;
        //     svg += ' stroke-linecap="round"';
        //     if (this.svgStrokeStyle) {
        //         svg += ` stroke-dasharray="${this.svgStrokeStyle}"`;
        //     }
        //     svg += '/>';
        //     svg += '<polygon points="';
        //     svg += `${x},${y} ${x - wf - .4 * hf},${y + hf - .4 * wf} `;
        //     svg += `${x - .7 * wf},${y + .7 * hf} ${x - wf + .4 * hf},${y + hf + .4 * wf} `;
        //     svg += `${x},${y}`;
        //     svg += `" stroke='none' fill="${this.strokeColor}"`;
        //     svg += '/>';
        // }
        // if (this.notation.phasorangle) {
        //     svg += '<path d="';
        //     svg += `M ${h / 2},1 L1,${h} L${w},${h} "`;
        //     svg += ` stroke-width="${this.strokeWidth}" stroke="${this.strokeColor}" fill="none"`;
        //     if (this.svgStrokeStyle) {
        //         svg += ' stroke-linecap="round"';
        //         svg += ` stroke-dasharray="${this.svgStrokeStyle}"`;
        //     }
        //     svg += '/>';
        // }
        // if (this.notation.radical) {
        //     svg += '<path d="';
        //     svg += `M 0,${.6 * h} L1,${h} L${emToPx(padding) * 2},1 "`;
        //     svg += ` stroke-width="${this.strokeWidth}" stroke="${this.strokeColor}" fill="none"`;
        //     if (this.svgStrokeStyle) {
        //         svg += ' stroke-linecap="round"';
        //         svg += ` stroke-dasharray="${this.svgStrokeStyle}"`;
        //     }
        //     svg += '/>';
        // }
        // if (this.notation.longdiv) {
        //     svg += '<path d="';
        //     svg += `M ${w} 1 L1 1 a${emToPx(padding)} ${h / 2}, 0, 0, 1, 1 ${h} "`;
        //     svg += ` stroke-width="${this.strokeWidth}" stroke="${this.strokeColor}" fill="none"`;
        //     if (this.svgStrokeStyle) {
        //         svg += ' stroke-linecap="round"';
        //         svg += ` stroke-dasharray="${this.svgStrokeStyle}"`;
        //     }
        //     svg += '/>';
        // }
        if (svg) {
            let svgStyle;
            if (this.shadow !== 'none') {
                if (this.shadow === 'auto') {
                    svgStyle = 'filter: drop-shadow(0 0 .5px rgba(255, 255, 255, .7)) drop-shadow(1px 1px 2px #333)';
                } else {
                    svgStyle = 'filter: drop-shadow(' + this.shadow + ')';
                }
            }
            return Span.makeSVG(result, svg, svgStyle);
        }
        return result;
    }


    /**
     * Return a representation of this, but decomposed in an array of Spans
     *
     * @param {Context} context Font variant, size, color, etc...
     * @param {Span[]} [phantomBase=null] If not null, the spans to use to
     * calculate the placement of the supsub
     * @return {Span[]}
     * @method MathAtom#decompose
     */
    decompose(context, phantomBase) {
        console.assert(context instanceof Context.Context);
        let result = null;
        if (!this.type || /mord|minner|mbin|mrel|mpunct|mopen|mclose|textord/.test(this.type)) {
            // The body of these atom types is *often* a string, but it can
            // be a atom list (for example a command inside a \text{})
            if (typeof this.body === 'string') {
                result = this.makeSpan(context, this.body);
            } else {
                result = this.makeSpan(context, decompose(context, this.body));
            }
            result.type = this.type;
        } else if (this.type === 'group' || this.type === 'root') {
            result = this.decomposeGroup(context);
        } else if (this.type === 'array') {
            result = this.decomposeArray(context);
        } else if (this.type === 'genfrac') {
            result = this.decomposeGenfrac(context);
        } else if (this.type === 'surd') {
            result = this.decomposeSurd(context);
        } else if (this.type === 'accent') {
            result = this.decomposeAccent(context);
        } else if (this.type === 'leftright') {
            result = this.decomposeLeftright(context);
        } else if (this.type === 'delim') {
            result = makeSpan(null, '');
            result.delim = this.delim;
        } else if (this.type === 'sizeddelim') {
            result = this.bind(context, Delimiters.makeSizedDelim(this.cls, this.delim, this.size, context));
        } else if (this.type === 'line') {
            result = this.decomposeLine(context);
        } else if (this.type === 'overunder') {
            result = this.decomposeOverunder(context);
        } else if (this.type === 'overlap') {
            // For llap (18), rlap (270), clap (0)
            // smash (common), mathllap (0), mathrlap (0), mathclap (0)
            // See https://www.tug.org/TUGboat/tb22-4/tb72perlS.pdf
            // and https://tex.stackexchange.com/questions/98785/what-are-the-different-kinds-of-vertical-spacing-and-horizontal-spacing-commands
            result = this.decomposeOverlap(context);
        } else if (this.type === 'rule') {
            result = this.decomposeRule(context);
        } else if (this.type === 'styling') {
            //
            // STYLING
            //
        } else if (this.type === 'msubsup') {
            // The caret for this atom type is handled by its elements
            result = makeOrd('\u200b');
            if (phantomBase) {
                result.height = phantomBase[0].height;
                result.depth = phantomBase[0].depth;
            }
        } else if (this.type === 'mop') {
            result = this.decomposeOp(context);
        } else if (this.type === 'space') {
            // A space literal
            result = this.makeSpan(context, ' ');
        } else if (this.type === 'spacing') {
            // A spacing command (\quad, etc...)
            if (this.body === '\u200b') {
                // ZERO-WIDTH SPACE
                result = this.makeSpan(context, '\u200b');
            } else if (this.body === '\u00a0') {
                if (this.mode === 'math') {
                    result = this.makeSpan(context, ' ');
                } else {
                    result = this.makeSpan(context, '\u00a0');
                }
            } else if (this.width) {
                result = makeSpan('\u200b', 'mspace ');
                if (this.width > 0) {
                    result.setWidth(this.width);
                } else {
                    result.setStyle('margin-left', this.width, 'em');
                }
            } else {
                const spacingCls = {
                    'qquad': 'qquad',
                    'quad': 'quad',
                    'enspace': 'enspace',
                    ';': 'thickspace',
                    ':': 'mediumspace',
                    ',': 'thinspace',
                    '!': 'negativethinspace'
                }[this.body] || 'quad';
                result = makeSpan('\u200b', 'mspace ' + spacingCls);
            }
        } else if (this.type === 'mathstyle') {
            context.setMathstyle(this.mathstyle);
        } else if (this.type === 'box') {
            result = this.decomposeBox(context);
        } else if (this.type === 'enclose') {
            result = this.decomposeEnclose(context);
        } else if (this.type === 'command' || this.type === 'error') {
            result = this.makeSpan(context, this.body);
            result.classes = ''; // Override fonts and other attributes.
            if (this.error) {
                result.classes += ' ML__error';
            }
            if (this.suggestion) {
                result.classes += ' ML__suggestion';
            }
        } else if (this.type === 'placeholder') {
            result = this.makeSpan(context, '⬚');
        } else if (this.type === 'first') {
            // the `first` pseudo-type is used as a placeholder as
            // the first element in a children list. This makes
            // managing the list, and the caret selection, easier.
            // ZERO-WIDTH SPACE
            result = this.makeSpan(context, '\u200b');
        } else {
            //
            // DEFAULT
            //
            console.assert(false, 'Unknown MathAtom type: "' + this.type + '"');
        }
        if (!result) return result;
        if (this.caret && this.type !== 'styling' &&
            this.type !== 'msubsup' && this.type !== 'command' &&
            this.type !== 'placeholder' && this.type !== 'first') {
            if (Array.isArray(result)) {
                result[result.length - 1].caret = this.caret;
            } else {
                result.caret = this.caret;
            }
        }
        // Finally, attach any necessary superscript, subscripts
        if (!this.limits && (this.superscript || this.subscript)) {
            // If limits is set, the attachment of sup/sub was handled
            // in the atom decomposition (e.g. decomposeOp, decomposeAccent)
            if (Array.isArray(result)) {
                const lastSpan = result[result.length - 1];
                result[result.length - 1] =
                    this.attachSupsub(context, lastSpan, lastSpan.type);
            } else {
                result = [this.attachSupsub(context, result, result.type)];
            }
        }
        return Array.isArray(result) ? result : [result];
    }


    attachSupsub(context, nucleus, type) {
        // If no superscript or subscript, nothing to do.
        if (!this.superscript && !this.subscript) return nucleus;
        // Superscript and subscripts are discussed in the TeXbook
        // on page 445-446, rules 18(a-f).
        // TeX:14859-14945
        const mathstyle = context.mathstyle;
        let supmid = null;
        let submid = null;
        if (this.superscript) {
            const sup = decompose(context.sup(), this.superscript);
            supmid = makeSpan(sup, mathstyle.adjustTo(mathstyle.sup()));
        }
        if (this.subscript) {
            const sub = decompose(context.sub(), this.subscript);
            submid = makeSpan(sub, mathstyle.adjustTo(mathstyle.sub()));
        }
        // Rule 18a
        let supShift = 0;
        let subShift = 0;
        if (!this.isCharacterBox()) {
            supShift = Span.height(nucleus) - mathstyle.metrics.supDrop;
            subShift = Span.depth(nucleus) + mathstyle.metrics.subDrop;
        }
        // Rule 18c
        let minSupShift;
        if (mathstyle === Mathstyle.DISPLAY) {
            minSupShift = mathstyle.metrics.sup1;
        } else if (mathstyle.cramped) {
            minSupShift = mathstyle.metrics.sup3;
        } else {
            minSupShift = mathstyle.metrics.sup2;
        }
        // scriptspace is a font-size-independent size, so scale it
        // appropriately
        const multiplier = Mathstyle.TEXT.sizeMultiplier *
            mathstyle.sizeMultiplier;
        const scriptspace = (0.5 / FONTMETRICS.ptPerEm) / multiplier;
        let supsub = null;
        if (submid && supmid) {
            // Rule 18e
            supShift = Math.max(supShift, minSupShift, supmid.depth + 0.25 * mathstyle.metrics.xHeight);
            subShift = Math.max(subShift, mathstyle.metrics.sub2);
            const ruleWidth = FONTMETRICS.defaultRuleThickness;
            if ((supShift - Span.depth(supmid)) - (Span.height(submid) - subShift) <
                4 * ruleWidth) {
                subShift = 4 * ruleWidth - (supShift - supmid.depth) + Span.height(submid);
                const psi = 0.8 * mathstyle.metrics.xHeight - (supShift - Span.depth(supmid));
                if (psi > 0) {
                    supShift += psi;
                    subShift -= psi;
                }
            }
            supsub = makeVlist(context, [
                submid, subShift,
                supmid, -supShift
            ], 'individualShift');
            // Subscripts shouldn't be shifted by the nucleus' italic correction.
            // Account for that by shifting the subscript back the appropriate
            // amount. Note we only do this when the nucleus is a single symbol.
            if (this.symbol) {
                supsub.children[0].setLeft(-Span.italic(nucleus));
            }
        } else if (submid && !supmid) {
            // Rule 18b
            subShift = Math.max(subShift, mathstyle.metrics.sub1, Span.height(submid) - 0.8 * mathstyle.metrics.xHeight);
            supsub = makeVlist(context, [submid], 'shift', subShift);
            supsub.children[0].setRight(scriptspace);
            if (this.isCharacterBox()) {
                supsub.children[0].setLeft(-Span.italic(nucleus));
            }
        } else if (!submid && supmid) {
            // Rule 18c, d
            supShift = Math.max(supShift, minSupShift, supmid.depth + 0.25 * mathstyle.metrics.xHeight);
            supsub = makeVlist(context, [supmid], 'shift', -supShift);
            supsub.children[0].setRight(scriptspace);
        }
        // Display the caret *following* the superscript and subscript,
        // so attach the caret to the 'msubsup' element.
        const supsubContainer = makeSpan(supsub, 'msubsup');
        if (this.caret) {
            supsubContainer.caret = this.caret;
        }
        return Span.makeSpanOfType(type, [nucleus, supsubContainer]);
    }


    attachLimits(context, nucleus, nucleusShift, slant) {
        const limitAbove = this.superscript ? makeSpan(decompose(context.sup(), this.superscript), context.mathstyle.adjustTo(context.mathstyle.sup())) : null;
        const limitBelow = this.subscript ? makeSpan(decompose(context.sub(), this.subscript), context.mathstyle.adjustTo(context.mathstyle.sub())) : null;
        return makeStack(context, nucleus, nucleusShift, slant, limitAbove, limitBelow, 'mop');
    }


    /**
     * Add an ID attribute to both the span and this atom so that the atom
     * can be retrieved from the span later on (e.g. when the span is clicked on)
     * @param {Context} context
     * @param {Span} span
     * @method MathAtom#bind
     */
    bind(context, span) {
        if (this.type !== 'first' && this.body !== '\u200b') {
            this.id = makeID(context);
            if (this.id) {
                if (!span.attributes) span.attributes = {};
                span.attributes['data-atom-id'] = this.id;
            }
        }
        return span;
    }


    /**
     * Create a span with the specified body and with a class attribute
     * equal to the type ('mbin', 'inner', 'spacing', etc...)
     *
     * @param {Context} context
     * @param {(string|Span[])} body
     * @return {Span}
     * @method MathAtom#makeSpan
     */
    makeSpan(context, body) {
        const type = this.type === 'textord' ? 'mord' : this.type;
        const result = Span.makeSpanOfType(type, body);

        // The font family is determined by:
        // - the base font family associated with this atom (optional). For example,
        // some atoms such as some functions ('\sin', '\cos', etc...) or some
        // symbols ('\Z') have an explicit font family. This overrides any 
        // other font family
        // - the user-specified font family that has been explicitly applied to 
        // this atom
        // - the font family automatically determined in math mode, for example
        // which italicizes some characters, but which can be overridden

        const style  = this.getStyle();
        result.applyStyle(style); 

        // Apply size correction
        const size = style && style.fontSize ? style.fontSize : 'size5';
        if (size !== context.parentSize) {
            result.classes += ' sizing reset-' + context.parentSize;
            result.classes += ' ' + size;

        } else if (context.parentSize !== context.size) {
            result.classes += ' sizing reset-' + context.parentSize;
            result.classes += ' ' + context.size;
        }
        result.maxFontSize = Math.max(result.maxFontSize, context.sizeMultiplier || 1.0);

        // Set other attributes

        if (this.mode === 'text') result.classes += ' ML__text';
        if (context.mathstyle.isTight()) result.isTight = true;
        // The italic correction applies only in math mode
        if (this.mode !== 'math') result.italic = 0;
        result.setRight(result.italic); // Italic correction

        if (typeof context.opacity === 'number') result.setStyle('opacity', context.opacity);

        // To retrieve the atom from a span, for example when the span is clicked
        // on, attach a randomly generated ID to the span and associate it
        // with the atom.
        this.bind(context, result);
        if (this.caret) {
            // If this has a super/subscript, the caret will be attached
            // to the 'msubsup' atom, so no need to have it here.
            if (!this.superscript && !this.subscript) {
                result.caret = this.caret;
                if (context.mathstyle.isTight()) result.isTight = true;
            }
        }
        return result;
    }

}



/**
 * Used in `decomposeArray` to create a column separator span.
 *
 * @param {number} width
 * @memberof module:mathAtom
 * @private
 */
function makeColGap(width) {
    const separator = makeSpan('\u200b', 'arraycolsep');
    separator.setWidth(width, 'em');
    return separator;
}

/**
 * Used in decomposeArray to create a column of repeating elements.
 * @memberof module:mathAtom
 * @private
 */
function makeColOfRepeatingElements(context, body, offset, elem) {
    const col = [];
    for (const row of body) {
        const cell = makeSpan(decompose(context, elem));
        cell.depth = row.depth;
        cell.height = row.height;
        col.push(cell);
        col.push(row.pos - offset);
    }
    return makeVlist(context, col, 'individualShift');
}


function makeID(context) {
    let result;
    if (typeof context.generateID === 'boolean' && context.generateID) {
        result = Date.now().toString(36).slice(-2) +
            Math.floor(Math.random() * 0x186a0).toString(36);
    } else if (typeof context.generateID !== 'boolean') {
        if (context.generateID.overrideID) {
            result = context.generateID.overrideID;
        } else {
            result = context.generateID.seed.toString(36);
            context.generateID.seed += 1;
        }
    }
    return result;
}





////////////////////////////////////////////////////////////////////////////////
////////////////////////////////////////////////////////////////////////////////
////////////////////////////////////////////////////////////////////////////////


/**
 * Combine a nucleus with an atom above and an atom below. Used to form
 * limits and used by \stackrel.
 *
 * @param {Context} context
 * @param {Span} nucleus The base over and under which the atoms will
 * be placed.
 * @param {number} nucleusShift The vertical shift of the nucleus from 
 * the baseline.
 * @param {number} slant For operators that have a slant, such as \int, 
 * indicate by how much to horizontally offset the above and below atoms
 * @param {Span} above
 * @param {Span} below
 * @param {string} type The type ('mop', 'mrel', etc...) of the result
 * @return {Span}
 * @memberof module:mathAtom
 * @private
 */
function makeStack(context, nucleus, nucleusShift, slant, above, below, type) {
    // If nothing above and nothing below, nothing to do.
    if (!above && !below) return nucleus;

    // IE 8 clips \int if it is in a display: inline-block. We wrap it
    // in a new span so it is an inline, and works.
    // @todo: revisit
    nucleus = makeSpan(nucleus);

    let aboveShift = 0;
    let belowShift = 0;

    if (above) {
        aboveShift = Math.max(
            FONTMETRICS.bigOpSpacing1,
            FONTMETRICS.bigOpSpacing3 - above.depth);
    }
    if (below) {
        belowShift = Math.max(
            FONTMETRICS.bigOpSpacing2,
            FONTMETRICS.bigOpSpacing4 - below.height);
    }

    let result = null;

    if (below && above) {
        const bottom = FONTMETRICS.bigOpSpacing5 +
            Span.height(below) + Span.depth(below) +
            belowShift +
            Span.depth(nucleus) + nucleusShift;

        result = makeVlist(context, [
            FONTMETRICS.bigOpSpacing5,
            below, belowShift,
            nucleus, aboveShift,
            above, FONTMETRICS.bigOpSpacing5,
        ], 'bottom', bottom);

        // Here, we shift the limits by the slant of the symbol. Note
        // that we are supposed to shift the limits by 1/2 of the slant,
        // but since we are centering the limits adding a full slant of
        // margin will shift by 1/2 that.
        result.children[0].setLeft(-slant);
        result.children[2].setLeft(slant);

    } else if (below && !above) {
        const top = Span.height(nucleus) - nucleusShift;

        result = makeVlist(context, [
            FONTMETRICS.bigOpSpacing5,
            below,
            belowShift,
            nucleus,
        ], 'top', top);

        // See comment above about slants
        result.children[0].setLeft(-slant);
    } else if (!below && above) {
        const bottom = Span.depth(nucleus) + nucleusShift;

        result = makeVlist(context, [
            nucleus, aboveShift,
            above, FONTMETRICS.bigOpSpacing5,
        ], 'bottom', bottom);

        // See comment above about slants
        result.children[1].setLeft(slant);
    }

    return Span.makeSpanOfType(type, result, 'op-limits');
}



/**
 * Return a list of spans equivalent to atoms.
 * A span is the most elementary type possible, for example 'text'
 * or 'vlist', while the input atoms may be more abstract and complex,
 * such as 'genfrac'
 *
 * @param {Context} context Font family, variant, size, color, etc...
 * @param {(MathAtom|MathAtom[])} atoms
 * @return {Span[]}
 * @memberof module:core/mathatom
 * @private
 */
function decompose(context, atoms) {
    if (!(context instanceof Context.Context)) {
        // We can be passed either a Context object, or 
        // a simple object with some properties set.
        context = new Context.Context(context);
    }

    // In most cases we want to display selection,
    // except if the generateID.groupNumbers flag is set which is used for
    // read aloud.
    const displaySelection = !context.generateID || !context.generateID.groupNumbers;

    let result = [];
    if (Array.isArray(atoms)) {
        if (atoms.length === 0) {
            return result;

        } else if (atoms.length === 1) {
            result = atoms[0].decompose(context);
            if (result && displaySelection && atoms[0].isSelected) {
                result.forEach(x => x.selected(true));
            }
            console.assert(!result || Array.isArray(result));

        } else {
            let previousType = 'none';
            let nextType = atoms[1].type;
            let selection =  [];
            let digitStringID = null;
            let phantomBase = null;
            for (let i = 0; i < atoms.length; i++) {
                // Is this a binary operator ('+', '-', etc...) that potentially
                // needs to be adjusted to a unary operator?
                // 
                // When preceded by a mbin, mopen, mrel, mpunct, mop or
                // when followed by a mrel, mclose or mpunct
                // or if preceded or followed by no sibling, a 'mbin' becomes a
                // 'mord'
                if (atoms[i].type === 'mbin') {
                    if (/first|none|mrel|mpunct|mopen|mbin|mop/.test(previousType) ||
                        /none|mrel|mpunct|mclose/.test(nextType)) {
                        atoms[i].type = 'mord';
                    }
                }

                // If this is a scaffolding supsub, we'll use the
                // phantomBase from the previous atom to position the supsub.
                // Otherwise, no need for the phantomBase
                if (atoms[i].body !== '\u200b' ||
                        (!atoms[i].superscript && !atoms[i].subscript)) {
                    phantomBase = null;
                }

                if (context.generateID.groupNumbers && 
                    digitStringID &&
                    atoms[i].type === 'mord' &&
                    /[0-9,.]/.test(atoms[i].latex)) {
                    context.generateID.overrideID = digitStringID;
                }
                const span = atoms[i].decompose(context, phantomBase);
                if (context.generateID) {
                    context.generateID.overrideID = null;
                }
                if (span) {
                    // The result from decompose is always an array
                    // Flatten it (i.e. [[a1, a2], b1, b2] -> [a1, a2, b1, b2]
                    const flat = [].concat.apply([], span);
                    phantomBase = flat;

                    // If this is a digit, keep track of it
                    if (context.generateID && context.generateID.groupNumbers) {
                        if (atoms[i].type === 'mord' &&
                            /[0-9,.]/.test(atoms[i].latex)) {
                            if (!digitStringID) {
                                digitStringID = atoms[i].id;
                            }
                        }
                        if ((atoms[i].type !== 'mord' ||
                            /[0-9,.]/.test(atoms[i].latex) ||
                            atoms[i].superscript ||
                            atoms[i].subscript) && digitStringID) {
                            // Done with digits
                            digitStringID = null;
                        }
                    }


                    if (displaySelection && atoms[i].isSelected) {
                        selection = selection.concat(flat);
                        selection.forEach(x => x.selected(true));
                    } else {
                        if (selection.length > 0) {
                            // There was a selection, but we're out of it now
                            // Append the selection
                            result = [...result, ...selection];
                            selection = [];
                        }
                        result = result.concat(flat);
                    }
                }

                // Since the next atom (and this atom!) could have children
                // use getFinal...() and getInitial...() to get the closest
                // atom linearly.
                previousType = atoms[i].getFinalBaseElement().type;
                nextType = atoms[i + 1] ? atoms[i + 1].getInitialBaseElement().type : 'none';
            }

            // Is there a leftover selection?
            if (selection.length > 0) {
                result = [...result, ...selection];
                selection = [];
            }
        }
    } else if (atoms) {
        // This is a single atom, decompose it
        result = atoms.decompose(context);
        if (result && displaySelection && atoms.isSelected) {
            result.forEach(x => x.selected(true));
        }
    }


    if (!result || result.length === 0) return null;

    console.assert(Array.isArray(result) && result.length > 0);

    // If the mathstyle changed between the parent and the current atom,
    // account for the size difference
    if (context.mathstyle !== context.parentMathstyle) {
        const factor = context.mathstyle.sizeMultiplier /
                context.parentMathstyle.sizeMultiplier;
        for (const span of result) {
            console.assert(!Array.isArray(span));
            console.assert(typeof span.height === 'number' && isFinite(span.height));
            span.height *= factor;
            span.depth *= factor;
        }
    }
    // If the size changed between the parent and the current group,
    // account for the size difference
    if (context.size !== context.parentSize) {
        const factor = SIZING_MULTIPLIER[context.size] /
                SIZING_MULTIPLIER[context.parentSize];
        for (const span of result) {
            console.assert(!Array.isArray(span));
            console.assert(typeof span.height === 'number' && isFinite(span.height));
            span.height *= factor;
            span.depth *= factor;
        }
    }

    return result;
}


/**
 * Return an atom suitable for use as the root of a formula.
 *
 * @param {string} parseMode
 * @param {MathAtom[]} body
 * @return {MathAtom[]}
 * @memberof module:core/mathatom
 * @private
 */

function makeRoot(parseMode, body) {
    parseMode = parseMode || 'math';
    const result =  new MathAtom(parseMode, 'root', body || []);
    if (result.body.length === 0 || result.body[0].type !== 'first') {
        result.body.unshift(new MathAtom('', 'first'));
    }
    return result;
}



// Export the public interface for this module
export default {
    MathAtom,
    decompose,
    makeRoot,
    GREEK_REGEX
}


<|MERGE_RESOLUTION|>--- conflicted
+++ resolved
@@ -716,20 +716,12 @@
                     '\\lgroup': '\\rgroup', '\\lmoustache': '\\rmoustache'
                 }[this.leftDelim];
                 delim = delim || this.leftDelim;
-<<<<<<< HEAD
-                classes = 'ML__smart-fence__close'
-=======
                 classes = 'ML__smart-fence__close';
->>>>>>> 5e863398
             }
             result.push(Delimiters.makeLeftRightDelim('mclose', 
                 delim, 
                 innerHeight, innerDepth, 
-<<<<<<< HEAD
-                localContext, 
-=======
                 localContext,
->>>>>>> 5e863398
                 classes
             ));
             result[result.length - 1].applyStyle(this.getStyle());
